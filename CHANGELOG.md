# heksher Changelog
<<<<<<< HEAD
## Next
### Changed
* Changing main client between similar clients that track the same contexts is now possible, but not recommended. Changed for testing purposes.
## 0.1.4
=======
### Next
### Added
* Added add_validator method for Setting; Validators added to each Setting will be called by order they were added 
  (each validator will receive value of previous validator); Validators will be called each time the Setting is updated
### 0.1.4
>>>>>>> fee50298
### Changed
* Changed httpx version limitation in poetry.toml to `*`
## 0.1.3
### Added
* Added get_settings method to thread and async clients
### Internal
* Changed linters to mypy and isort
### Fixed
* Added headers to httpx.AsyncClient and httpx.Client, that supports content in body to be json
* Setting.metadata default value is now an empty dict
## 0.1.2
#### Fixed
* Removed redundant warning from `subclasses.py` when using `TRACK_ALL` feature.
* Cached time was time-zone dependant causing cache issues.
### Internal
* `poetry.lock`, `.coverage`, `pycache`, `coverage.xml` to gitignore
* Make `scripts` files executable (+x) and add shebang to the header.
## 0.1.1
### Fixed
* Send metadata on settings declaration.
## 0.1.0
* initial release<|MERGE_RESOLUTION|>--- conflicted
+++ resolved
@@ -1,16 +1,11 @@
 # heksher Changelog
-<<<<<<< HEAD
-## Next
-### Changed
-* Changing main client between similar clients that track the same contexts is now possible, but not recommended. Changed for testing purposes.
-## 0.1.4
-=======
 ### Next
 ### Added
 * Added add_validator method for Setting; Validators added to each Setting will be called by order they were added 
   (each validator will receive value of previous validator); Validators will be called each time the Setting is updated
-### 0.1.4
->>>>>>> fee50298
+### Changed
+* Changing main client between similar clients that track the same contexts is now possible, but not recommended. Changed for testing purposes.
+## 0.1.4
 ### Changed
 * Changed httpx version limitation in poetry.toml to `*`
 ## 0.1.3
